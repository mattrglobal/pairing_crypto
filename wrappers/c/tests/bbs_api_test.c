--- conflicted
+++ resolved
@@ -238,8 +238,6 @@
     printf("Set presentation header in proof context...");
     fflush(stdout);
     if (bbs_bls12_381_shake_256_proof_gen_context_set_presentation_header(handle, presentation_header, err) != 0)
-<<<<<<< HEAD
-=======
     {
         printf("fail\n");
         goto Fail;
@@ -249,7 +247,6 @@
     printf("Set verify-signature flag in proof context...");
     fflush(stdout);
     if (bbs_bls12_381_shake_256_proof_gen_context_set_verify_signature(handle, false, err) != 0)
->>>>>>> ea7b3c2e
     {
         printf("fail\n");
         goto Fail;
