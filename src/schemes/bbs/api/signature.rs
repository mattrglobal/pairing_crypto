use super::{
    dtos::{BbsSignRequest, BbsVerifyRequest},
    utils::digest_messages,
};
use crate::{
    bbs::{
        ciphersuites::{
            bls12_381::BBS_BLS12381G1_SIGNATURE_LENGTH,
            BbsCiphersuiteParameters,
        },
        core::{
<<<<<<< HEAD
            generator::Generators,
=======
            constants::BBS_BLS12381G1_SIGNATURE_LENGTH,
            generator::memory_cached_generator::MemoryCachedGenerators,
>>>>>>> f38727b5
            key_pair::{PublicKey, SecretKey},
            signature::Signature,
            types::Message,
        },
    },
    error::Error,
};

// Create a BLS12-381 signature.
pub(crate) fn sign<T, C>(
    request: &BbsSignRequest<'_, T>,
) -> Result<[u8; BBS_BLS12381G1_SIGNATURE_LENGTH], Error>
where
    T: AsRef<[u8]>,
    C: BbsCiphersuiteParameters,
{
    // Parse the secret key
    let sk = SecretKey::from_bytes(request.secret_key)?;

    // Parse public key from request
    let pk = PublicKey::from_octets(request.public_key)?;

    // Digest the supplied messages
    let messages: Vec<Message> = digest_messages::<_, C>(request.messages)?;

    // Derive generators
    let generators = MemoryCachedGenerators::<C>::new(messages.len())?;

    // Produce the signature and return
    Signature::new::<_, _, _, C>(
        &sk,
        &pk,
        request.header.as_ref(),
        &generators,
        &messages,
    )
    .map(|sig| sig.to_octets())
}

// Verify a BLS12-381 signature.
pub(crate) fn verify<T, C>(
    request: &BbsVerifyRequest<'_, T>,
) -> Result<bool, Error>
where
    T: AsRef<[u8]>,
    C: BbsCiphersuiteParameters,
{
    // Parse public key from request
    let pk = PublicKey::from_octets(request.public_key)?;

    // Digest the supplied messages
    let messages: Vec<Message> = digest_messages::<_, C>(request.messages)?;

    // Derive generators
    let generators = MemoryCachedGenerators::<C>::new(messages.len())?;

    // Parse signature from request
    let signature = Signature::from_octets(request.signature)?;

    signature.verify::<_, _, _, C>(
        &pk,
        request.header.as_ref(),
        &generators,
        &messages,
    )
}<|MERGE_RESOLUTION|>--- conflicted
+++ resolved
@@ -9,12 +9,7 @@
             BbsCiphersuiteParameters,
         },
         core::{
-<<<<<<< HEAD
-            generator::Generators,
-=======
-            constants::BBS_BLS12381G1_SIGNATURE_LENGTH,
             generator::memory_cached_generator::MemoryCachedGenerators,
->>>>>>> f38727b5
             key_pair::{PublicKey, SecretKey},
             signature::Signature,
             types::Message,
