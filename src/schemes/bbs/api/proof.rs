use super::{
    dtos::{BbsProofGenRequest, BbsProofVerifyRequest},
    utils::{digest_proof_messages, digest_revealed_proof_messages},
};
use crate::{
    bbs::ciphersuites::BbsCiphersuiteParameters,
    error::Error,
    schemes::bbs::core::{
        generator::Generators,
        key_pair::PublicKey,
        proof::Proof,
        signature::Signature,
        types::Message,
    },
};

#[cfg(feature = "alloc")]
use alloc::collections::BTreeMap;

#[cfg(not(feature = "alloc"))]
use std::collections::BTreeMap;

/// Return the size of proof in bytes for `num_undisclosed_messages`.
pub fn get_proof_size(num_undisclosed_messages: usize) -> usize {
    Proof::get_size(num_undisclosed_messages)
}

// Generate a signature proof of knowledge.
pub(crate) fn proof_gen<T, C>(
    request: &BbsProofGenRequest<'_, T>,
) -> Result<Vec<u8>, Error>
where
    T: AsRef<[u8]>,
    C: BbsCiphersuiteParameters<'static>,
{
    // Parse public key from request
    let pk = PublicKey::from_octets(request.public_key)?;

    let (digested_messages, proof_messages) =
        digest_proof_messages::<_, C>(request.messages)?;

    // Derive generators
    let generators = Generators::new::<C>(digested_messages.len())?;
    // Parse signature from request
    let signature = Signature::from_octets(request.signature)?;

<<<<<<< HEAD
    // Verify the signature to check the messages supplied are valid
    if !(signature.verify::<_, _, C>(
        &pk,
        request.header.as_ref(),
        &generators,
        &digested_messages,
    )?) {
        return Err(Error::SignatureVerification);
=======
    let verify_signature = request.verify_signature.unwrap_or(true);
    if verify_signature {
        // Verify the signature to check the messages supplied are valid
        if !(signature.verify::<_, _, X>(
            &pk,
            request.header.as_ref(),
            &generators,
            &digested_messages,
        )?) {
            return Err(Error::SignatureVerification);
        }
>>>>>>> e78907fe
    }

    // Generate the proof
    let proof = Proof::new::<_, C>(
        &pk,
        &signature,
        request.header.as_ref(),
        request.presentation_header.as_ref(),
        &generators,
        &proof_messages,
    )?;

    Ok(proof.to_octets())
}

// Verify a signature proof of knowledge.
pub(crate) fn proof_verify<T, C>(
    request: &BbsProofVerifyRequest<'_, T>,
) -> Result<bool, Error>
where
    T: AsRef<[u8]>,
    C: BbsCiphersuiteParameters<'static>,
{
    // Parse public key from request
    let public_key = PublicKey::from_octets(request.public_key)?;

    // Digest the revealed proof messages
    let messages: BTreeMap<usize, Message> =
        digest_revealed_proof_messages::<_, C>(
            request.messages,
            request.total_message_count,
        )?;

    // Derive generators
    let generators = Generators::new::<C>(request.total_message_count)?;

    let proof = Proof::from_octets(request.proof)?;

    proof.verify::<_, C>(
        &public_key,
        request.header.as_ref(),
        request.presentation_header.as_ref(),
        &generators,
        &messages,
    )
}<|MERGE_RESOLUTION|>--- conflicted
+++ resolved
@@ -44,20 +44,10 @@
     // Parse signature from request
     let signature = Signature::from_octets(request.signature)?;
 
-<<<<<<< HEAD
-    // Verify the signature to check the messages supplied are valid
-    if !(signature.verify::<_, _, C>(
-        &pk,
-        request.header.as_ref(),
-        &generators,
-        &digested_messages,
-    )?) {
-        return Err(Error::SignatureVerification);
-=======
     let verify_signature = request.verify_signature.unwrap_or(true);
     if verify_signature {
         // Verify the signature to check the messages supplied are valid
-        if !(signature.verify::<_, _, X>(
+        if !(signature.verify::<_, _, C>(
             &pk,
             request.header.as_ref(),
             &generators,
@@ -65,7 +55,6 @@
         )?) {
             return Err(Error::SignatureVerification);
         }
->>>>>>> e78907fe
     }
 
     // Generate the proof
