use crate::curves::bls12_381::G1Projective;
use core::fmt::Debug;

/// A `Generators` implementation where generators are computed in advance
/// during instantiation of `struct` and stored in RAM.
pub(crate) mod memory_cached_generator;

/// The generators that are used to sign a vector of commitments for a BBS
/// signature. Same set of generators must be used in all BBS scheme operations
/// - `Sign`, `Verify`, `ProofGen`, and `ProofVerify`.
#[allow(non_snake_case)]
<<<<<<< HEAD
impl Generators {
    /// Construct `Generators` from the given `seed` values.
    /// The implementation follows `CreateGenerators` section as defined in <https://identity.foundation/bbs-signature/draft-bbs-signatures.html#name-creategenerators>.
    pub fn new<C>(count: usize) -> Result<Self, Error>
    where
        C: BbsCiphersuiteParameters,
    {
        let generators = C::create_generators(count + 2, None, None, None)?;
        Ok(Self {
            Q_1: generators[0],
            Q_2: generators[1],
            H_list: generators[2..].to_vec(),
        })
    }

=======
pub(crate) trait Generators: Debug + Clone {
>>>>>>> f38727b5
    /// Get `Q_1`, the generator point for the blinding value (s) of the
    /// signature.
    fn Q_1(&self) -> G1Projective;

    /// Get `Q_2`, the generator point for the domain of the signature.
    fn Q_2(&self) -> G1Projective;

    /// The number of message generators this `Generators` instance
    /// holds.
    fn message_generators_length(&self) -> usize;

    /// Get the message generator at `index`.
    /// Note - `MessageGenerators` is zero indexed, so passed `index` value
    /// should be in [0, `length`) range. In case of invalid `index`, `None`
    /// value is returned.
    /// For a Non-index based generators, like DynamicGenerator, `index`
    /// argument is ignored.
    fn get_message_generator(&mut self, index: usize) -> Option<G1Projective>;

    /// Get a `Iterator` for message generators.
    fn message_generators_iter(&self) -> GeneratorsIter<Self> {
        GeneratorsIter {
            index: 0,
            count: self.message_generators_length(),
            generators: self.clone(),
        }
    }
}

#[derive(Clone, Debug)]
pub(crate) struct GeneratorsIter<G: Generators> {
    index: usize,
    count: usize,
    generators: G,
}

impl<G: Generators> Iterator for GeneratorsIter<G> {
    type Item = G1Projective;

    fn size_hint(&self) -> (usize, Option<usize>) {
        let length = self.count - self.index;
        (length, Some(length))
    }

    fn next(&mut self) -> Option<Self::Item> {
        let index = self.index;
        if index >= self.count {
            None
        } else {
            self.index += 1;
            self.generators.get_message_generator(index)
        }
    }
}<|MERGE_RESOLUTION|>--- conflicted
+++ resolved
@@ -9,25 +9,7 @@
 /// signature. Same set of generators must be used in all BBS scheme operations
 /// - `Sign`, `Verify`, `ProofGen`, and `ProofVerify`.
 #[allow(non_snake_case)]
-<<<<<<< HEAD
-impl Generators {
-    /// Construct `Generators` from the given `seed` values.
-    /// The implementation follows `CreateGenerators` section as defined in <https://identity.foundation/bbs-signature/draft-bbs-signatures.html#name-creategenerators>.
-    pub fn new<C>(count: usize) -> Result<Self, Error>
-    where
-        C: BbsCiphersuiteParameters,
-    {
-        let generators = C::create_generators(count + 2, None, None, None)?;
-        Ok(Self {
-            Q_1: generators[0],
-            Q_2: generators[1],
-            H_list: generators[2..].to_vec(),
-        })
-    }
-
-=======
 pub(crate) trait Generators: Debug + Clone {
->>>>>>> f38727b5
     /// Get `Q_1`, the generator point for the blinding value (s) of the
     /// signature.
     fn Q_1(&self) -> G1Projective;
