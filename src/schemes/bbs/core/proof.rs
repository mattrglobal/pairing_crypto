--- conflicted
+++ resolved
@@ -26,13 +26,8 @@
 };
 use core::{convert::TryFrom, fmt::Debug};
 use ff::Field;
-<<<<<<< HEAD
-use group::{prime::PrimeCurveAffine, Curve, Group};
-use hashbrown::HashSet;
+use group::{Curve, Group};
 use log::trace;
-=======
-use group::{Curve, Group};
->>>>>>> 335fa011
 use pairing::{MillerLoopResult as _, MultiMillerLoop};
 use rand::{CryptoRng, RngCore};
 use rand_core::OsRng;
@@ -109,13 +104,9 @@
         messages: &[ProofMessage],
     ) -> Result<Self, Error>
     where
-<<<<<<< HEAD
-        T: AsRef<[u8]> + Debug,
-=======
         T: AsRef<[u8]>,
         G: Generators,
         C: BbsCiphersuiteParameters,
->>>>>>> 335fa011
     {
         Self::new_with_rng::<_, _, _, C>(
             PK,
@@ -139,8 +130,10 @@
         mut rng: R,
     ) -> Result<Self, Error>
     where
-<<<<<<< HEAD
-        T: AsRef<[u8]> + Debug,
+        T: AsRef<[u8]>,
+        R: RngCore + CryptoRng,
+        G: Generators,
+        C: BbsCiphersuiteParameters,
     {
         trace!("proof_gen enter +++");
         trace!("input parameter: {PK:?}");
@@ -163,12 +156,6 @@
         trace!("input parameter: {generators:?}",);
         trace!("input parameter: messages {messages:?}");
 
-=======
-        T: AsRef<[u8]>,
-        R: RngCore + CryptoRng,
-        G: Generators,
-        C: BbsCiphersuiteParameters,
-    {
         // Input parameter checks
         // Error out if there is no `header` and not any `ProofMessage`
         if header.is_none() && messages.is_empty() {
@@ -176,7 +163,6 @@
                 cause: "nothing to prove".to_owned(),
             });
         }
->>>>>>> 335fa011
         // Error out if length of messages and generators are not equal
         if messages.len() != generators.message_generators_length() {
             return Err(Error::MessageGeneratorsLengthMismatch {
@@ -196,24 +182,9 @@
 
         // domain
         //  = hash_to_scalar((PK||L||generators||Ciphersuite_ID||header), 1)
-<<<<<<< HEAD
-        let domain = compute_domain(PK, header, messages.len(), generators)?;
-        trace!("domain: {domain:?}");
-
-        // (r1, r2, e~, r2~, r3~, s~) = hash_to_scalar(PRF(8*ceil(log2(r))), 6)
-        let r1 = Scalar::random(&mut rng);
-        let r2 = Scalar::random(&mut rng);
-        let e_tilde = Scalar::random(&mut rng);
-        let r2_tilde = Scalar::random(&mut rng);
-        let r3_tilde = Scalar::random(&mut rng);
-        let s_tilde = Scalar::random(&mut rng);
-        trace!(
-            "randoms r1: {r1:?}, r2: {r2:?}, e~: {e_tilde:?}, r2~: \
-             {r2_tilde:?}, r3~: {r3_tilde:?}, s~: {s_tilde:?}"
-        );
-=======
         let domain =
             compute_domain::<_, _, C>(PK, header, messages.len(), generators)?;
+        trace!("domain: {domain:?}");
 
         // (r1, r2, e~, r2~, r3~, s~) = hash_to_scalar(PRF(8*ceil(log2(r))), 6)
         let r1 = create_random_scalar::<_, C>(&mut rng)?;
@@ -222,22 +193,20 @@
         let r2_tilde = create_random_scalar::<_, C>(&mut rng)?;
         let r3_tilde = create_random_scalar::<_, C>(&mut rng)?;
         let s_tilde = create_random_scalar::<_, C>(&mut rng)?;
->>>>>>> 335fa011
+        trace!(
+            "randoms r1: {r1:?}, r2: {r2:?}, e~: {e_tilde:?}, r2~: \
+             {r2_tilde:?}, r3~: {r3_tilde:?}, s~: {s_tilde:?}"
+        );
 
         // (m~_j1, ..., m~_jU) =  hash_to_scalar(PRF(8*ceil(log2(r))), U)
         // these random scalars will be generated further below during `C2`
         // computation
 
         let msg: Vec<_> = messages.iter().map(|m| m.get_message()).collect();
-<<<<<<< HEAD
-        // B = P1 + H_s * s + H_d * domain + H_1 * msg_1 + ... + H_L * msg_L
-        let B = compute_B(&signature.s, &domain, msg.as_ref(), generators)?;
-        trace!("B: {B:?}");
-=======
         // B = P1 + Q_1 * s + Q_2 * domain + H_1 * msg_1 + ... + H_L * msg_L
         let B =
             compute_B::<_, C>(&signature.s, &domain, msg.as_ref(), generators)?;
->>>>>>> 335fa011
+        trace!("B: {B:?}");
 
         // r3 = r1 ^ -1 mod r
         let r3 = r1.invert();
@@ -257,14 +226,9 @@
         let A_bar = G1Projective::multi_exp(&[A_prime, B], &[-signature.e, r1]);
         trace!("A_bar': {A_bar:?}");
 
-<<<<<<< HEAD
-        // D = B * r1 + H_s * r2
-        let D = G1Projective::multi_exp(&[B, generators.H_s()], &[r1, r2]);
-        trace!("D: {D:?}");
-=======
         // D = B * r1 + Q_1 * r2
         let D = G1Projective::multi_exp(&[B, generators.Q_1()], &[r1, r2]);
->>>>>>> 335fa011
+        trace!("D: {D:?}");
 
         // s' = s + r2 * r3
         let s_prime = signature.s + r2 * r3;
@@ -294,15 +258,11 @@
                 }
             }
         }
+        trace!("H_j1...H_jU: {:?}", H_points.clone());
         let C2 = G1Projective::multi_exp(
-<<<<<<< HEAD
-            &[[D, generators.H_s()].to_vec(), H_points.clone()].concat(),
-=======
             &[[D, generators.Q_1()].to_vec(), H_points].concat(),
->>>>>>> 335fa011
             &[[-r3_tilde, s_tilde].to_vec(), m_tilde_scalars.clone()].concat(),
         );
-        trace!("H_j1...H_jU: {H_points:?}");
         trace!("m~_j1...m~_jU: {m_tilde_scalars:?}");
         trace!("C2: {:?}", C2.to_affine());
 
@@ -371,8 +331,9 @@
         disclosed_messages: &BTreeMap<usize, Message>,
     ) -> Result<bool, Error>
     where
-<<<<<<< HEAD
-        T: AsRef<[u8]> + Debug,
+        T: AsRef<[u8]>,
+        G: Generators,
+        C: BbsCiphersuiteParameters,
     {
         trace!("proof_verify enter +++");
         trace!("input parameter: Self(proof) {self:?}");
@@ -393,15 +354,10 @@
             None => trace!("input parameter presentation-header: None"),
         }
         trace!("input parameter: {generators:?}",);
-        trace!("input parameters: revealed-messages {revealed_msgs:?}");
-=======
-        T: AsRef<[u8]>,
-        G: Generators,
-        C: BbsCiphersuiteParameters,
-    {
+        trace!("input parameters: revealed-messages {disclosed_messages:?}");
+
         let total_no_of_messages =
             self.m_hat_list.len() + disclosed_messages.len();
->>>>>>> 335fa011
 
         // Input parameter checks
         // Error out if there is no `header` and not any `ProofMessage`
@@ -551,13 +507,8 @@
         // Check the signature proof
         // if e(A', W) * e(Abar, -P2) != 1, return INVALID
         // else return VALID
-<<<<<<< HEAD
-        let P2 = G2Affine::generator();
+        let P2 = C::p2().to_affine();
         let result = Bls12::multi_miller_loop(&[
-=======
-        let P2 = C::p2().to_affine();
-        Ok(Bls12::multi_miller_loop(&[
->>>>>>> 335fa011
             (
                 &self.A_prime.to_affine(),
                 &G2Prepared::from(PK.0.to_affine()),
