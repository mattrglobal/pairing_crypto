#![allow(non_snake_case)]

use super::{
    generator::Generators,
    key_pair::PublicKey,
    signature::Signature,
    types::{Challenge, FiatShamirProof, Message, ProofMessage},
    utils::{compute_B, compute_challenge, compute_domain},
};
use crate::{
    bbs::ciphersuites::BbsCiphersuiteParameters,
    common::h2s::create_random_scalar,
    curves::{
        bls12_381::{
            Bls12,
            G1Projective,
            G2Prepared,
            Scalar,
            OCTET_POINT_G1_LENGTH,
            OCTET_SCALAR_LENGTH,
        },
        point_serde::{octets_to_point_g1, point_to_octets_g1},
    },
    error::Error,
    print_byte_array,
};
use core::convert::TryFrom;
use ff::Field;
use group::{Curve, Group};
use pairing::{MillerLoopResult as _, MultiMillerLoop};
use rand::{CryptoRng, RngCore};
use rand_core::OsRng;

#[cfg(feature = "alloc")]
use alloc::collections::BTreeMap;

#[cfg(not(feature = "alloc"))]
use std::collections::BTreeMap;

// Convert slice to a fixed array
macro_rules! slicer {
    ($d:expr, $b:expr, $e:expr, $s:expr) => {
        &<[u8; $s]>::try_from(&$d[$b..$e])?
    };
}

/// The zero-knowledge proof-of-knowledge of a signature that is sent from
/// prover to verifier. Contains the proof of 2 discrete log relations.
/// The `ProofGen` procedure is specified here <https://identity.foundation/bbs-signature/draft-bbs-signatures.html#name-proofgen>
/// proof = (A', Abar, D, c, e^, r2^, r3^, s^, (m^_1, ..., m^_U)), where `U` is
/// number of unrevealed messages.
#[derive(Debug, Default, Clone, PartialEq, Eq)]
pub(crate) struct Proof {
    /// A'
    pub(crate) A_prime: G1Projective,
    /// \overline{A}
    pub(crate) A_bar: G1Projective,
    /// D
    pub(crate) D: G1Projective,
    /// c
    pub(crate) c: Challenge,
    /// e^
    pub(crate) e_hat: FiatShamirProof,
    /// r2^
    pub(crate) r2_hat: FiatShamirProof,
    /// r3^
    pub(crate) r3_hat: FiatShamirProof,
    /// s^
    pub(crate) s_hat: FiatShamirProof,
    /// (m^_1, ..., m^_U)
    pub(crate) m_hat_list: Vec<FiatShamirProof>,
}

impl core::fmt::Display for Proof {
    fn fmt(&self, f: &mut core::fmt::Formatter<'_>) -> core::fmt::Result {
        write!(f, "Proof(A': ")?;
        print_byte_array!(f, point_to_octets_g1(&self.A_prime));
        write!(f, ", A_bar: ")?;
        print_byte_array!(f, point_to_octets_g1(&self.A_bar));
        write!(f, ", D: ")?;
        print_byte_array!(f, point_to_octets_g1(&self.D));
        write!(
            f,
            ", c: {}, e^: {}, r2^: {}, r3^: {}, s^: {}, m^_i: [",
            self.c.0, self.e_hat.0, self.r2_hat.0, self.r3_hat.0, self.s_hat.0,
        )?;
        for (i, m_hat) in self.m_hat_list.iter().enumerate() {
            write!(f, "m^_{}: {}, ", i + 1, m_hat.0)?;
        }
        write!(f, "])")
    }
}

impl Proof {
    /// Generates the zero-knowledge proof-of-knowledge of a signature, while
    /// optionally selectively disclosing from the original set of signed messages as defined in `ProofGen` API in BBS Signature specification <https://identity.foundation/bbs-signature/draft-bbs-signatures.html#name-proofgen>.
    pub fn new<T, G, C>(
        PK: &PublicKey,
        signature: &Signature,
        header: Option<T>,
        ph: Option<T>,
        generators: &G,
        messages: &[ProofMessage],
    ) -> Result<Self, Error>
    where
        T: AsRef<[u8]>,
<<<<<<< HEAD
        C: BbsCiphersuiteParameters,
=======
        G: Generators,
        C: BbsCiphersuiteParameters<'static>,
>>>>>>> f38727b5
    {
        Self::new_with_rng::<_, _, _, C>(
            PK,
            signature,
            header,
            ph,
            generators,
            messages,
            OsRng::default(),
        )
    }
    /// Generates the zero-knowledge proof-of-knowledge of a signature, while
    /// optionally selectively disclosing from the original set of signed messages as defined in `ProofGen` API in BBS Signature specification <https://identity.foundation/bbs-signature/draft-bbs-signatures.html#name-proofgen> using an externally supplied random number generator.
    pub fn new_with_rng<T, R, G, C>(
        PK: &PublicKey,
        signature: &Signature,
        header: Option<T>,
        ph: Option<T>,
        generators: &G,
        messages: &[ProofMessage],
        mut rng: R,
    ) -> Result<Self, Error>
    where
        T: AsRef<[u8]>,
<<<<<<< HEAD
        C: BbsCiphersuiteParameters,
=======
>>>>>>> f38727b5
        R: RngCore + CryptoRng,
        G: Generators,
        C: BbsCiphersuiteParameters<'static>,
    {
        // Input parameter checks
        // Error out if there is no `header` and not any `ProofMessage`
        if header.is_none() && messages.is_empty() {
            return Err(Error::BadParams {
                cause: "nothing to prove".to_owned(),
            });
        }
        // Error out if length of messages and generators are not equal
        if messages.len() != generators.message_generators_length() {
            return Err(Error::MessageGeneratorsLengthMismatch {
                generators: generators.message_generators_length(),
                messages: messages.len(),
            });
        }

        // The following steps from the `ProofGen` operation defined in https://identity.foundation/bbs-signature/draft-bbs-signatures.html#name-proofgen are implicit in this
        // implementation
        // signature_result = octets_to_signature(signature)
        // (i1, i2,..., iR) = RevealedIndexes
        // (j1, j2,..., jU) = [L] \ RevealedIndexes
        // if signature_result is INVALID, return INVALID
        // (A, e, s) = signature_result
        // generators =  (Q_1 || Q_2 || H_1 || ... || H_L)

        // domain
        //  = hash_to_scalar((PK||L||generators||Ciphersuite_ID||header), 1)
        let domain =
            compute_domain::<_, _, C>(PK, header, messages.len(), generators)?;

        // (r1, r2, e~, r2~, r3~, s~) = hash_to_scalar(PRF(8*ceil(log2(r))), 6)
        let r1 = create_random_scalar::<_, C>(&mut rng)?;
        let r2 = create_random_scalar::<_, C>(&mut rng)?;
        let e_tilde = create_random_scalar::<_, C>(&mut rng)?;
        let r2_tilde = create_random_scalar::<_, C>(&mut rng)?;
        let r3_tilde = create_random_scalar::<_, C>(&mut rng)?;
        let s_tilde = create_random_scalar::<_, C>(&mut rng)?;

        // (m~_j1, ..., m~_jU) =  hash_to_scalar(PRF(8*ceil(log2(r))), U)
        // these random scalars will be generated further below during `C2`
        // computation

        let msg: Vec<_> = messages.iter().map(|m| m.get_message()).collect();
        // B = P1 + Q_1 * s + Q_2 * domain + H_1 * msg_1 + ... + H_L * msg_L
        let B =
            compute_B::<_, C>(&signature.s, &domain, msg.as_ref(), generators)?;

        // r3 = r1 ^ -1 mod r
        let r3 = r1.invert();
        if r3.is_none().unwrap_u8() == 1u8 {
            return Err(Error::CryptoOps {
                cause: "Failed to invert `r3`".to_owned(),
            });
        };
        let r3 = r3.unwrap();

        // A' = A * r1
        let A_prime = signature.A * r1;

        // Abar = A' * (-e) + B * r1
        let A_bar = G1Projective::multi_exp(&[A_prime, B], &[-signature.e, r1]);

        // D = B * r1 + Q_1 * r2
        let D = G1Projective::multi_exp(&[B, generators.Q_1()], &[r1, r2]);

        // s' = s + r2 * r3
        let s_prime = signature.s + r2 * r3;

        // C1 = A' * e~ + Q_1 * r2~
        let C1 = G1Projective::multi_exp(
            &[A_prime, generators.Q_1()],
            &[e_tilde, r2_tilde],
        );

        //  C2 = D * (-r3~) + Q_1 * s~ + H_j1 * m~_j1 + ... + H_jU * m~_jU
        let mut H_points = Vec::new();
        let mut m_tilde_scalars = Vec::new();
        let mut hidden_messages = Vec::new();
        let mut disclosed_messages = BTreeMap::new();
        for (i, generator) in generators.message_generators_iter().enumerate() {
            match messages[i] {
                ProofMessage::Revealed(m) => {
                    disclosed_messages.insert(i, m);
                }
                ProofMessage::Hidden(m) => {
                    H_points.push(generator);
                    m_tilde_scalars.push(Scalar::random(&mut rng));
                    hidden_messages.push(m.0);
                }
            }
        }
        let C2 = G1Projective::multi_exp(
            &[[D, generators.Q_1()].to_vec(), H_points].concat(),
            &[[-r3_tilde, s_tilde].to_vec(), m_tilde_scalars.clone()].concat(),
        );

        // c_array = (A', Abar, D, C1, C2, R, i1, ..., iR, msg_i1, ..., msg_iR,
        //                domain, ph)
        // c_for_hash = encode_for_hash(c_array)
        // if c_for_hash is INVALID, return INVALID
        // c = hash_to_scalar(c_for_hash, 1)
        let c = compute_challenge::<_, C>(
            &A_prime,
            &A_bar,
            &D,
            &C1,
            &C2,
            &disclosed_messages,
            &domain,
            ph,
        )?;

        // e^ = e~ + c * e
        let e_hat = FiatShamirProof(e_tilde + c.0 * signature.e);

        // r2^ = r2~ + c * r2
        let r2_hat = FiatShamirProof(r2_tilde + c.0 * r2);

        // r3^ = r3~ + c * r3
        let r3_hat = FiatShamirProof(r3_tilde + c.0 * r3);

        // s^ = s~ + c * s'
        let s_hat = FiatShamirProof(s_tilde + c.0 * s_prime);

        // for j in (j1, j2,..., jU): m^_j = m~_j + c * msg_j
        let m_hat_list = m_tilde_scalars
            .iter()
            .zip(hidden_messages.iter())
            .map(|(m_tilde, msg)| {
                let m_hat = *m_tilde + c.0 * (*msg);
                FiatShamirProof(m_hat)
            })
            .collect::<Vec<FiatShamirProof>>();

        Ok(Proof {
            A_prime,
            A_bar,
            D,
            c,
            e_hat,
            r2_hat,
            r3_hat,
            s_hat,
            m_hat_list,
        })
    }

    /// Verify the zero-knowledge proof-of-knowledge of a signature with
    /// optionally selectively disclosed messages from the original set of signed messages as defined in `ProofGen` API in BBS Signature specification <https://identity.foundation/bbs-signature/draft-bbs-signatures.html#name-proofverify>.
    pub fn verify<T, G, C>(
        &self,
        PK: &PublicKey,
        header: Option<T>,
        ph: Option<T>,
        generators: &mut G,
        disclosed_messages: &BTreeMap<usize, Message>,
    ) -> Result<bool, Error>
    where
        T: AsRef<[u8]>,
<<<<<<< HEAD
        C: BbsCiphersuiteParameters,
=======
        G: Generators,
        C: BbsCiphersuiteParameters<'static>,
>>>>>>> f38727b5
    {
        let total_no_of_messages =
            self.m_hat_list.len() + disclosed_messages.len();

        // Input parameter checks
        // Error out if there is no `header` and not any `ProofMessage`
        if header.is_none() && (total_no_of_messages == 0) {
            return Err(Error::BadParams {
                cause: "nothing to verify".to_owned(),
            });
        }
        // Check if input proof data commitments matches no. of hidden messages
        if total_no_of_messages != generators.message_generators_length() {
            return Err(Error::BadParams {
                cause: format!(
                    "Incorrect number of messages and generators: \
                     [#generators: {}, #hidden_messages: {}, \
                     #revealed_messages: {}]",
                    generators.message_generators_length(),
                    self.m_hat_list.len(),
                    disclosed_messages.len()
                ),
            });
        }
        if disclosed_messages
            .keys()
            .any(|r| *r >= total_no_of_messages)
        {
            return Err(Error::BadParams {
                cause: format!(
                    "revealed message index value is invalid, maximum allowed \
                     value is {}",
                    total_no_of_messages - 1
                ),
            });
        }
        // if KeyValidate(PK) is INVALID, return INVALID
        // `PK` should not be an identity and should belong to subgroup G2
        if PK.is_valid().unwrap_u8() == 0u8 {
            return Err(Error::InvalidPublicKey);
        }

        // The following steps from the `ProofVerify` operation defined in https://identity.foundation/bbs-signature/draft-bbs-signatures.html#name-proofverify are implicit in this
        // implementation
        // (i1, i2, ..., iR) = RevealedIndexes
        // (j1, j2, ..., jU) = [L]\RevealedIndexes
        // proof_value = octets_to_proof(proof)
        // if proof_value is INVALID, return INVALID
        // (A', Abar, D, c, e^, r2^, r3^, s^, (m^_j1,...,m^_jU)) = proof_value
        // generators =  (Q_1 || Q_2 || H_1 || ... || H_L)

        // domain
        //  = hash_to_scalar((PK||L||generators||Ciphersuite_ID||header), 1)
        let domain = compute_domain::<_, _, C>(
            PK,
            header,
            generators.message_generators_length(),
            generators,
        )?;

        // C1 = (Abar - D) * c + A' * e^ + Q_1 * r2^
        let C1_points = [self.A_bar - self.D, self.A_prime, generators.Q_1()];
        let C1_scalars = [self.c.0, self.e_hat.0, self.r2_hat.0];
        let C1 = G1Projective::multi_exp(&C1_points, &C1_scalars);

        // T = P1 + Q_2 * domain + H_i1 * msg_i1 + ... H_iR * msg_iR
        let T_len = 1 + 1 + disclosed_messages.len();
        let mut T_points = Vec::with_capacity(T_len);
        let mut T_scalars = Vec::with_capacity(T_len);
        let P1 = C::p1();
        // P1
        T_points.push(P1);
        T_scalars.push(Scalar::one());
        // Q_2 * domain
        T_points.push(generators.Q_2());
        T_scalars.push(domain);

        let mut C2_points_temp = Vec::with_capacity(self.m_hat_list.len());
        let mut C2_scalars_temp = Vec::with_capacity(self.m_hat_list.len());
        let mut j = 0;
        for (i, generator) in generators.message_generators_iter().enumerate() {
            if disclosed_messages.contains_key(&i) {
                T_points.push(generator);
                // unwrap() is safe here since we already have checked for
                // existence of key
                T_scalars.push(disclosed_messages.get(&i).unwrap().0);
            } else {
                C2_points_temp.push(generator);
                C2_scalars_temp.push(self.m_hat_list[j].0);
                j += 1;
            }
        }

        // Calculate T = H_i1 * msg_i1 + ... H_iR * msg_iR
        let T = G1Projective::multi_exp(&T_points, &T_scalars);

        // Compute C2 = T * c + D * (-r3^) + Q_1 * s^ +
        //           H_j1 * m^_j1 + ... + H_jU * m^_jU
        let C2_len = 1 + 1 + 1 + self.m_hat_list.len();
        let mut C2_points = Vec::with_capacity(C2_len);
        let mut C2_scalars = Vec::with_capacity(C2_len);
        // T*c
        C2_points.push(T);
        C2_scalars.push(self.c.0);
        // D * (-r3^)
        C2_points.push(self.D);
        C2_scalars.push(-self.r3_hat.0);
        // Q_1 * s^
        C2_points.push(generators.Q_1());
        C2_scalars.push(self.s_hat.0);
        // H_j1 * m^_j1 + ... + H_jU * m^_jU
        C2_points.append(&mut C2_points_temp);
        C2_scalars.append(&mut C2_scalars_temp);

        let C2 = G1Projective::multi_exp(&C2_points, &C2_scalars);

        // cv_array = (A', Abar, D, C1, C2, R, i1, ..., iR,  msg_i1, ...,
        //                msg_iR, domain, ph)
        // cv_for_hash = encode_for_hash(cv_array)
        //  if cv_for_hash is INVALID, return INVALID
        //  cv = hash_to_scalar(cv_for_hash, 1)
        let cv = compute_challenge::<_, C>(
            &self.A_prime,
            &self.A_bar,
            &self.D,
            &C1,
            &C2,
            disclosed_messages,
            &domain,
            ph,
        )?;

        // Check the selective disclosure proof
        // if c != cv, return INVALID
        if self.c != cv {
            return Ok(false);
        }

        // This check is already done during `Proof` deserialization
        // if A' == 1, return INVALID
        if self.A_prime.is_identity().unwrap_u8() == 1 {
            return Err(Error::PointIsIdentity);
        }

        // Check the signature proof
        // if e(A', W) * e(Abar, -P2) != 1, return INVALID
        // else return VALID
        let P2 = C::p2().to_affine();
        Ok(Bls12::multi_miller_loop(&[
            (
                &self.A_prime.to_affine(),
                &G2Prepared::from(PK.0.to_affine()),
            ),
            (&self.A_bar.to_affine(), &G2Prepared::from(-P2)),
        ])
        .final_exponentiation()
        .is_identity()
        .unwrap_u8()
            == 1)
    }

    /// Return the size of proof in bytes for `num_undisclosed_messages`.
    pub fn get_size(num_undisclosed_messages: usize) -> usize {
        OCTET_POINT_G1_LENGTH * 3
            + OCTET_SCALAR_LENGTH * (5 + num_undisclosed_messages)
    }

    /// Store the proof as a sequence of bytes in big endian format.
    /// This method implements `ProofToOctets` API as defined in BBS specification <https://identity.foundation/bbs-signature/draft-bbs-signatures.html#name-prooftooctets>.
    /// Each member of the struct is serialized to big-endian format.
    /// Needs `OCTET_POINT_G1_LENGTH * 3 + OCTET_SCALAR_LENGTH * (5 + U)` space
    /// where     
    ///    `OCTET_POINT_G1_LENGTH`, size of a point in `G1` in compressed form,
    ///    `OCTET_SCALAR_LENGTH`, size of a `Scalar`, and
    ///    `U` number of unrevealed messages.
    /// For BLS12-381 based implementation, OCTET_POINT_G1_LENGTH is 48 byes,
    /// and OCTET_SCALAR_LENGTH is 32 bytes, then for
    /// proof = (A', Abar, D, c, e^, r2^, r3^, s^, (m^_1, ..., m^_U)), and
    /// bytes sequence will be [48, 48, 48, 32, 32, 32, 32, 32, 32*U ].
    pub fn to_octets(&self) -> Vec<u8> {
        let size = OCTET_POINT_G1_LENGTH * 3
            + OCTET_SCALAR_LENGTH * (5 + self.m_hat_list.len());

        let mut buffer = Vec::with_capacity(size);

        // proof = (A', Abar, D, c, e^, r2^, r3^, s^, (m^_j1, ..., m^_jU))
        buffer.extend_from_slice(&point_to_octets_g1(&self.A_prime));
        buffer.extend_from_slice(&point_to_octets_g1(&self.A_bar));
        buffer.extend_from_slice(&point_to_octets_g1(&self.D));
        buffer.extend_from_slice(&self.c.to_bytes());
        buffer.extend_from_slice(&self.e_hat.to_bytes());
        buffer.extend_from_slice(&self.r2_hat.to_bytes());
        buffer.extend_from_slice(&self.r3_hat.to_bytes());
        buffer.extend_from_slice(&self.s_hat.to_bytes());
        for i in 0..self.m_hat_list.len() {
            buffer.extend_from_slice(&self.m_hat_list[i].to_bytes());
        }
        buffer
    }

    /// Get the proof `Proof` from a sequence of bytes in big endian format.
    /// This method implements `OctetsToProof` API as defined in BBS specification <https://identity.foundation/bbs-signature/draft-bbs-signatures.html#name-octetstoproof>.
    /// Each member of `Proof` is deserialized from big-endian bytes.
    /// Expected input size is `OCTET_POINT_G1_LENGTH * 3 + OCTET_SCALAR_LENGTH
    /// * (5 + U)` where `OCTET_POINT_G1_LENGTH`, size of a point in `G1` in
    ///   ompressed form, `OCTET_SCALAR_LENGTH`, size of a `Scalar`, and `U` is
    ///   the number of hidden messages.
    /// For BLS12-381 based implementation, OCTET_POINT_G1_LENGTH is 48 byes,
    /// and OCTET_SCALAR_LENGTH is 32 bytes, then bytes sequence will be
    /// treated as [48, 48, 48, 32, 32, 32, 32, 32, 32*U ] to represent   
    /// proof = (A', Abar, D, c, e^, r2^, r3^, s^, (m^_1, ..., m^_U)).
    pub fn from_octets<B: AsRef<[u8]>>(bytes: B) -> Result<Self, Error> {
        const PROOF_LEN_FLOOR: usize =
            OCTET_POINT_G1_LENGTH * 3 + OCTET_SCALAR_LENGTH * 5;
        let buffer = bytes.as_ref();
        if buffer.len() < PROOF_LEN_FLOOR {
            return Err(Error::MalformedProof {
                cause: format!(
                    "not enough data, input buffer size: {} bytes",
                    buffer.len()
                ),
            });
        }
        if (buffer.len() - PROOF_LEN_FLOOR) % OCTET_SCALAR_LENGTH != 0 {
            return Err(Error::MalformedProof {
                cause: format!(
                    "variable length proof data size {} is not multiple of \
                     `Scalar` size {} bytes",
                    buffer.len() - PROOF_LEN_FLOOR,
                    OCTET_SCALAR_LENGTH
                ),
            });
        }

        let unrevealed_message_count =
            (buffer.len() - PROOF_LEN_FLOOR) / OCTET_SCALAR_LENGTH;

        let mut offset = 0usize;
        let mut end = OCTET_POINT_G1_LENGTH;

        // Get A_prime
        let A_prime = extract_point_value(&mut offset, &mut end, buffer)?;

        // Get A_bar
        let A_bar = extract_point_value(&mut offset, &mut end, buffer)?;

        // Get D
        let D = extract_point_value(&mut offset, &mut end, buffer)?;

        // Get c
        end = offset + OCTET_SCALAR_LENGTH;
        let c = Challenge::from_bytes(slicer!(
            buffer,
            offset,
            end,
            OCTET_SCALAR_LENGTH
        ));
        if c.is_none().unwrap_u8() == 1u8 {
            return Err(Error::MalformedProof {
                cause: "failure while deserializing `c`".to_owned(),
            });
        }
        offset = end;
        end = offset + OCTET_SCALAR_LENGTH;
        let c = c.unwrap();
        if c.0.is_zero().unwrap_u8() == 1u8 {
            return Err(Error::UnexpectedZeroValue);
        }

        // Get e^, r2^, r3^, s^
        let e_hat = extract_scalar_value(&mut offset, &mut end, buffer)?;
        let r2_hat = extract_scalar_value(&mut offset, &mut end, buffer)?;
        let r3_hat = extract_scalar_value(&mut offset, &mut end, buffer)?;
        let s_hat = extract_scalar_value(&mut offset, &mut end, buffer)?;
        // Get  (m^_j1, ..., m^_jU)
        let mut m_hat_list =
            Vec::<FiatShamirProof>::with_capacity(unrevealed_message_count);
        for _ in 0..unrevealed_message_count {
            let m_hat = extract_scalar_value(&mut offset, &mut end, buffer)?;
            m_hat_list.push(m_hat);
        }

        Ok(Self {
            A_prime,
            A_bar,
            D,
            c,
            e_hat,
            r2_hat,
            r3_hat,
            s_hat,
            m_hat_list,
        })
    }
}

// Extract a `G1Projective` value from the buffer
fn extract_point_value(
    offset: &mut usize,
    end: &mut usize,
    buffer: &[u8],
) -> Result<G1Projective, Error> {
    let value = octets_to_point_g1(slicer!(
        buffer,
        *offset,
        *end,
        OCTET_POINT_G1_LENGTH
    ))?;
    if value.is_identity().unwrap_u8() == 1 {
        return Err(Error::PointIsIdentity);
    }
    *offset = *end;
    *end += OCTET_POINT_G1_LENGTH;
    Ok(value)
}

// Extract a `FiatShamirProof` value from the buffer
fn extract_scalar_value(
    offset: &mut usize,
    end: &mut usize,
    buffer: &[u8],
) -> Result<FiatShamirProof, Error> {
    let value = FiatShamirProof::from_bytes(slicer!(
        buffer,
        *offset,
        *end,
        OCTET_SCALAR_LENGTH
    ));
    if value.is_none().unwrap_u8() == 1u8 {
        return Err(Error::MalformedProof {
            cause: "failure while deserializing a `Scalar` value".to_owned(),
        });
    }
    let value = value.unwrap();
    if value.0.is_zero().unwrap_u8() == 1u8 {
        return Err(Error::UnexpectedZeroValue);
    }
    *offset = *end;
    *end = *offset + OCTET_SCALAR_LENGTH;
    Ok(value)
}<|MERGE_RESOLUTION|>--- conflicted
+++ resolved
@@ -104,12 +104,8 @@
     ) -> Result<Self, Error>
     where
         T: AsRef<[u8]>,
-<<<<<<< HEAD
+        G: Generators,
         C: BbsCiphersuiteParameters,
-=======
-        G: Generators,
-        C: BbsCiphersuiteParameters<'static>,
->>>>>>> f38727b5
     {
         Self::new_with_rng::<_, _, _, C>(
             PK,
@@ -134,13 +130,9 @@
     ) -> Result<Self, Error>
     where
         T: AsRef<[u8]>,
-<<<<<<< HEAD
-        C: BbsCiphersuiteParameters,
-=======
->>>>>>> f38727b5
         R: RngCore + CryptoRng,
         G: Generators,
-        C: BbsCiphersuiteParameters<'static>,
+        C: BbsCiphersuiteParameters,
     {
         // Input parameter checks
         // Error out if there is no `header` and not any `ProofMessage`
@@ -300,12 +292,8 @@
     ) -> Result<bool, Error>
     where
         T: AsRef<[u8]>,
-<<<<<<< HEAD
+        G: Generators,
         C: BbsCiphersuiteParameters,
-=======
-        G: Generators,
-        C: BbsCiphersuiteParameters<'static>,
->>>>>>> f38727b5
     {
         let total_no_of_messages =
             self.m_hat_list.len() + disclosed_messages.len();
