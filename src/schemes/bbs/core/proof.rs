#![allow(non_snake_case)]

use super::{
    constants::{OCTET_POINT_G1_LENGTH, OCTET_SCALAR_LENGTH},
    generator::Generators,
    hash_utils::create_random_scalar,
    key_pair::PublicKey,
    signature::Signature,
    types::{Challenge, FiatShamirProof, Message, ProofMessage},
    utils::{
        compute_B,
        compute_challenge,
        compute_domain,
        octets_to_point_g1,
        point_to_octets_g1,
    },
};
use crate::{
    curves::bls12_381::{
        hash_to_curve::ExpandMsgXof,
        Bls12,
        G1Projective,
        G2Affine,
        G2Prepared,
        Scalar,
    },
    error::Error,
    print_byte_array,
};
use core::{convert::TryFrom, fmt::Debug};
use ff::Field;
use group::{prime::PrimeCurveAffine, Curve, Group};
<<<<<<< HEAD
use hashbrown::HashSet;
use log::trace;
=======
>>>>>>> 7706da80
use pairing::{MillerLoopResult as _, MultiMillerLoop};
use rand::{CryptoRng, RngCore};
use rand_core::OsRng;
use sha3::Shake256;

#[cfg(feature = "alloc")]
use alloc::collections::BTreeMap;

#[cfg(not(feature = "alloc"))]
use std::collections::BTreeMap;

// Convert slice to a fixed array
macro_rules! slicer {
    ($d:expr, $b:expr, $e:expr, $s:expr) => {
        &<[u8; $s]>::try_from(&$d[$b..$e])?
    };
}

/// The zero-knowledge proof-of-knowledge of a signature that is sent from
/// prover to verifier. Contains the proof of 2 discrete log relations.
/// The `ProofGen` procedure is specified here <https://identity.foundation/bbs-signature/draft-bbs-signatures.html#name-proofgen>
/// proof = (A', Abar, D, c, e^, r2^, r3^, s^, (m^_1, ..., m^_U)), where `U` is
/// number of unrevealed messages.
#[derive(Debug, Default, Clone, PartialEq, Eq)]
pub(crate) struct Proof {
    /// A'
    pub(crate) A_prime: G1Projective,
    /// \overline{A}
    pub(crate) A_bar: G1Projective,
    /// D
    pub(crate) D: G1Projective,
    /// c
    pub(crate) c: Challenge,
    /// e^
    pub(crate) e_hat: FiatShamirProof,
    /// r2^
    pub(crate) r2_hat: FiatShamirProof,
    /// r3^
    pub(crate) r3_hat: FiatShamirProof,
    /// s^
    pub(crate) s_hat: FiatShamirProof,
    /// (m^_1, ..., m^_U)
    pub(crate) m_hat_list: Vec<FiatShamirProof>,
}

impl core::fmt::Display for Proof {
    fn fmt(&self, f: &mut core::fmt::Formatter<'_>) -> core::fmt::Result {
        write!(f, "Proof(A': ")?;
        print_byte_array!(f, point_to_octets_g1(&self.A_prime));
        write!(f, ", A_bar: ")?;
        print_byte_array!(f, point_to_octets_g1(&self.A_bar));
        write!(f, ", D: ")?;
        print_byte_array!(f, point_to_octets_g1(&self.D));
        write!(
            f,
            ", c: {}, e^: {}, r2^: {}, r3^: {}, s^: {}, m^_i: [",
            self.c.0, self.e_hat.0, self.r2_hat.0, self.r3_hat.0, self.s_hat.0,
        )?;
        for (i, m_hat) in self.m_hat_list.iter().enumerate() {
            write!(f, "m^_{}: {}, ", i + 1, m_hat.0)?;
        }
        write!(f, "])")
    }
}

impl Proof {
    /// Generates the zero-knowledge proof-of-knowledge of a signature, while
    /// optionally selectively disclosing from the original set of signed messages as defined in `ProofGen` API in BBS Signature specification <https://identity.foundation/bbs-signature/draft-bbs-signatures.html#name-proofgen>.
    pub fn new<T>(
        PK: &PublicKey,
        signature: &Signature,
        header: Option<T>,
        ph: Option<T>,
        generators: &Generators,
        messages: &[ProofMessage],
    ) -> Result<Self, Error>
    where
        T: AsRef<[u8]> + Debug,
    {
        Self::new_with_rng(
            PK,
            signature,
            header,
            ph,
            generators,
            messages,
            OsRng::default(),
        )
    }
    /// Generates the zero-knowledge proof-of-knowledge of a signature, while
    /// optionally selectively disclosing from the original set of signed messages as defined in `ProofGen` API in BBS Signature specification <https://identity.foundation/bbs-signature/draft-bbs-signatures.html#name-proofgen> using an externally supplied random number generator.
    pub fn new_with_rng<T>(
        PK: &PublicKey,
        signature: &Signature,
        header: Option<T>,
        ph: Option<T>,
        generators: &Generators,
        messages: &[ProofMessage],
        mut rng: impl RngCore + CryptoRng,
    ) -> Result<Self, Error>
    where
        T: AsRef<[u8]> + Debug,
    {
<<<<<<< HEAD
        trace!("proof_gen enter +++");
        trace!("input parameter: {PK:?}");
        trace!("input parameter: {signature:?}");
        match header {
            Some(ref header) => {
                trace!("input parameter header hex:{:?}", hex::encode(header))
            }
            None => trace!("input parameter header None"),
        }
        match ph {
            Some(ref ph) => {
                trace!(
                    "input parameter: presentation-header hex:{:?}",
                    hex::encode(ph)
                )
            }
            None => trace!("input parameter presentation-header: None"),
        }
        trace!("input parameter: {generators:?}",);
        trace!("input parameter: messages {messages:?}");

=======
        // Input parameter checks
        // Error out if there is no `header` and not any `ProofMessage`
        if header.is_none() && messages.is_empty() {
            return Err(Error::BadParams {
                cause: "nothing to prove".to_owned(),
            });
        }
>>>>>>> 7706da80
        // Error out if length of messages and generators are not equal
        if messages.len() != generators.message_generators_length() {
            return Err(Error::MessageGeneratorsLengthMismatch {
                generators: generators.message_generators_length(),
                messages: messages.len(),
            });
        }

        // The following steps from the `ProofGen` operation defined in https://identity.foundation/bbs-signature/draft-bbs-signatures.html#name-proofgen are implicit in this
        // implementation
        // signature_result = octets_to_signature(signature)
        // (i1, i2,..., iR) = RevealedIndexes
        // (j1, j2,..., jU) = [L] \ RevealedIndexes
        // if signature_result is INVALID, return INVALID
        // (A, e, s) = signature_result
        // generators =  (H_s || H_d || H_1 || ... || H_L)

        // domain
        //  = hash_to_scalar((PK||L||generators||Ciphersuite_ID||header), 1)
        let domain = compute_domain(PK, header, messages.len(), generators)?;
        trace!("domain: {domain:?}");

        // (r1, r2, e~, r2~, r3~, s~) = hash_to_scalar(PRF(8*ceil(log2(r))), 6)
<<<<<<< HEAD
        let r1 = Scalar::random(&mut rng);
        let r2 = Scalar::random(&mut rng);
        let e_tilde = Scalar::random(&mut rng);
        let r2_tilde = Scalar::random(&mut rng);
        let r3_tilde = Scalar::random(&mut rng);
        let s_tilde = Scalar::random(&mut rng);
        trace!(
            "randoms r1: {r1:?}, r2: {r2:?}, e~: {e_tilde:?}, r2~: \
             {r2_tilde:?}, r3~: {r3_tilde:?}, s~: {s_tilde:?}"
        );
=======
        let r1 = create_random_scalar::<_, ExpandMsgXof<Shake256>>(&mut rng)?;
        let r2 = create_random_scalar::<_, ExpandMsgXof<Shake256>>(&mut rng)?;
        let e_tilde =
            create_random_scalar::<_, ExpandMsgXof<Shake256>>(&mut rng)?;
        let r2_tilde =
            create_random_scalar::<_, ExpandMsgXof<Shake256>>(&mut rng)?;
        let r3_tilde =
            create_random_scalar::<_, ExpandMsgXof<Shake256>>(&mut rng)?;
        let s_tilde =
            create_random_scalar::<_, ExpandMsgXof<Shake256>>(&mut rng)?;
>>>>>>> 7706da80

        // (m~_j1, ..., m~_jU) =  hash_to_scalar(PRF(8*ceil(log2(r))), U)
        // these random scalars will be generated further below during `C2`
        // computation

        let msg: Vec<_> = messages.iter().map(|m| m.get_message()).collect();
        // B = P1 + H_s * s + H_d * domain + H_1 * msg_1 + ... + H_L * msg_L
        let B = compute_B(&signature.s, &domain, msg.as_ref(), generators)?;
        trace!("B: {B:?}");

        // r3 = r1 ^ -1 mod r
        let r3 = r1.invert();
        if r3.is_none().unwrap_u8() == 1u8 {
            return Err(Error::CryptoOps {
                cause: "Failed to invert `r3`".to_owned(),
            });
        };
        let r3 = r3.unwrap();
        trace!("r3: {r3:?}");

        // A' = A * r1
        let A_prime = signature.A * r1;
        trace!("A': {A_prime:?}");

        // Abar = A' * (-e) + B * r1
        let A_bar = G1Projective::multi_exp(&[A_prime, B], &[-signature.e, r1]);
        trace!("A_bar': {A_bar:?}");

<<<<<<< HEAD
        // D = B * r1 + H_s * r2
        let D = G1Projective::multi_exp(&[B, generators.H_s()], &[r1, r2]);
        trace!("D: {D:?}");
=======
        // D = B * r1 + Q_1 * r2
        let D = G1Projective::multi_exp(&[B, generators.Q_1()], &[r1, r2]);
>>>>>>> 7706da80

        // s' = s + r2 * r3
        let s_prime = signature.s + r2 * r3;
        trace!("s': {s_prime:?}");

        // C1 = A' * e~ + Q_1 * r2~
        let C1 = G1Projective::multi_exp(
            &[A_prime, generators.Q_1()],
            &[e_tilde, r2_tilde],
        );
        trace!("C1: {:?}", C1.to_affine());

        //  C2 = D * (-r3~) + Q_1 * s~ + H_j1 * m~_j1 + ... + H_jU * m~_jU
        let mut H_points = Vec::new();
        let mut m_tilde_scalars = Vec::new();
        let mut hidden_messages = Vec::new();
        let mut disclosed_messages = BTreeMap::new();
        for (i, generator) in generators.message_generators_iter().enumerate() {
            match messages[i] {
                ProofMessage::Revealed(m) => {
                    disclosed_messages.insert(i, m);
                }
                ProofMessage::Hidden(m) => {
                    H_points.push(*generator);
                    m_tilde_scalars.push(Scalar::random(&mut rng));
                    hidden_messages.push(m.0);
                }
            }
        }
        let C2 = G1Projective::multi_exp(
<<<<<<< HEAD
            &[[D, generators.H_s()].to_vec(), H_points.clone()].concat(),
=======
            &[[D, generators.Q_1()].to_vec(), H_points].concat(),
>>>>>>> 7706da80
            &[[-r3_tilde, s_tilde].to_vec(), m_tilde_scalars.clone()].concat(),
        );
        trace!("H_j1...H_jU: {H_points:?}");
        trace!("m~_j1...m~_jU: {m_tilde_scalars:?}");
        trace!("C2: {:?}", C2.to_affine());

        // c_array = (A', Abar, D, C1, C2, R, i1, ..., iR, msg_i1, ..., msg_iR,
        //                domain, ph)
        // c_for_hash = encode_for_hash(c_array)
        // if c_for_hash is INVALID, return INVALID
        // c = hash_to_scalar(c_for_hash, 1)
        let c = compute_challenge(
            &A_prime,
            &A_bar,
            &D,
            &C1,
            &C2,
            &disclosed_messages,
            &domain,
            ph,
        )?;

        // e^ = e~ + c * e
        let e_hat = FiatShamirProof(e_tilde + c.0 * signature.e);

        // r2^ = r2~ + c * r2
        let r2_hat = FiatShamirProof(r2_tilde + c.0 * r2);

        // r3^ = r3~ + c * r3
        let r3_hat = FiatShamirProof(r3_tilde + c.0 * r3);

        // s^ = s~ + c * s'
        let s_hat = FiatShamirProof(s_tilde + c.0 * s_prime);

        // for j in (j1, j2,..., jU): m^_j = m~_j + c * msg_j
        let m_hat_list = m_tilde_scalars
            .iter()
            .zip(hidden_messages.iter())
            .map(|(m_tilde, msg)| {
                let m_hat = *m_tilde + c.0 * (*msg);
                FiatShamirProof(m_hat)
            })
            .collect::<Vec<FiatShamirProof>>();
        let proof = Proof {
            A_prime,
            A_bar,
            D,
            c,
            e_hat,
            r2_hat,
            r3_hat,
            s_hat,
            m_hat_list,
        };

        trace!("generated proof: {proof:?}");
        trace!("proof_gen exit ---");
        Ok(proof)
    }

    /// Verify the zero-knowledge proof-of-knowledge of a signature with
    /// optionally selectively disclosed messages from the original set of signed messages as defined in `ProofGen` API in BBS Signature specification <https://identity.foundation/bbs-signature/draft-bbs-signatures.html#name-proofverify>.
    pub fn verify<T>(
        &self,
        PK: &PublicKey,
        header: Option<T>,
        ph: Option<T>,
        generators: &Generators,
        disclosed_messages: &BTreeMap<usize, Message>,
    ) -> Result<bool, Error>
    where
        T: AsRef<[u8]> + Debug,
    {
<<<<<<< HEAD
        trace!("proof_verify enter +++");
        trace!("input parameter: Self(proof) {self:?}");
        trace!("input parameter: {PK:?}");
        match header {
            Some(ref header) => {
                trace!("input parameter header hex:{:?}", hex::encode(header))
            }
            None => trace!("input parameter header: None"),
        }
        match ph {
            Some(ref ph) => {
                trace!(
                    "input parameter presentation-header hex:{:?}",
                    hex::encode(ph)
                )
            }
            None => trace!("input parameter presentation-header: None"),
        }
        trace!("input parameter: {generators:?}",);
        trace!("input parameters: revealed-messages {revealed_msgs:?}");
=======
        let total_no_of_messages =
            self.m_hat_list.len() + disclosed_messages.len();
>>>>>>> 7706da80

        // Input parameter checks
        // Error out if there is no `header` and not any `ProofMessage`
        if header.is_none() && (total_no_of_messages == 0) {
            return Err(Error::BadParams {
                cause: "nothing to verify".to_owned(),
            });
        }
        // Check if input proof data commitments matches no. of hidden messages
        if total_no_of_messages != generators.message_generators_length() {
            return Err(Error::BadParams {
                cause: format!(
                    "Incorrect number of messages and generators: \
                     [#generators: {}, #hidden_messages: {}, \
                     #revealed_messages: {}]",
                    generators.message_generators_length(),
                    self.m_hat_list.len(),
                    disclosed_messages.len()
                ),
            });
        }
        if disclosed_messages
            .keys()
            .any(|r| *r >= total_no_of_messages)
        {
            return Err(Error::BadParams {
                cause: format!(
                    "revealed message index value is invalid, maximum allowed \
                     value is {}",
                    total_no_of_messages - 1
                ),
            });
        }
        // if KeyValidate(PK) is INVALID, return INVALID
        // `PK` should not be an identity and should belong to subgroup G2
        if PK.is_valid().unwrap_u8() == 0u8 {
            return Err(Error::InvalidPublicKey);
        }

        // The following steps from the `ProofVerify` operation defined in https://identity.foundation/bbs-signature/draft-bbs-signatures.html#name-proofverify are implicit in this
        // implementation
        // (i1, i2, ..., iR) = RevealedIndexes
        // (j1, j2, ..., jU) = [L]\RevealedIndexes
        // proof_value = octets_to_proof(proof)
        // if proof_value is INVALID, return INVALID
        // (A', Abar, D, c, e^, r2^, r3^, s^, (m^_j1,...,m^_jU)) = proof_value
        // generators =  (H_s || H_d || H_1 || ... || H_L)

        // domain
        //  = hash_to_scalar((PK||L||generators||Ciphersuite_ID||header), 1)
        let domain = compute_domain(
            PK,
            header,
            generators.message_generators_length(),
            generators,
        )?;
        trace!("domain: {domain:?}");

        // C1 = (Abar - D) * c + A' * e^ + H_s * r2^
        let C1_points = [self.A_bar - self.D, self.A_prime, generators.Q_1()];
        let C1_scalars = [self.c.0, self.e_hat.0, self.r2_hat.0];
        let C1 = G1Projective::multi_exp(&C1_points, &C1_scalars);
        trace!("C1: {:?}", C1.to_affine());

        // T = P1 + Q_2 * domain + H_i1 * msg_i1 + ... H_iR * msg_iR
        let T_len = 1 + 1 + disclosed_messages.len();
        let mut T_points = Vec::with_capacity(T_len);
        let mut T_scalars = Vec::with_capacity(T_len);
        let P1 = G1Projective::generator();
        // P1
        T_points.push(P1);
        T_scalars.push(Scalar::one());
        // H_d * domain
        T_points.push(generators.Q_2());
        T_scalars.push(domain);
        // H_i1 * msg_i1 + ... H_iR * msg_iR
        for (idx, msg) in disclosed_messages {
            if let Some(g) = generators.get_message_generators_at_index(*idx) {
                T_points.push(g);
                T_scalars.push(msg.0);
            } else {
                // as we have already check about length, this should not happen
                return Err(Error::BadParams {
                    cause: "Generators out of range".to_owned(),
                });
            }
        }
        // Calculate T
        let T = G1Projective::multi_exp(&T_points, &T_scalars);
        trace!("T: {T:?}");

        // Compute C2 = T * c + D * (-r3^) + H_s * s^ +
        //           H_j1 * m^_j1 + ... + H_jU * m^_jU
        let C2_len = 1 + 1 + 1 + self.m_hat_list.len();
        let mut C2_points = Vec::with_capacity(C2_len);
        let mut C2_scalars = Vec::with_capacity(C2_len);
        // T*c
        C2_points.push(T);
        C2_scalars.push(self.c.0);
        // D * (-r3^)
        C2_points.push(self.D);
        C2_scalars.push(-self.r3_hat.0);
        // Q_1 * s^
        C2_points.push(generators.Q_1());
        C2_scalars.push(self.s_hat.0);
        // H_j1 * m^_j1 + ... + H_jU * m^_jU
        let mut j = 0;
        for (i, generator) in generators.message_generators_iter().enumerate() {
            if disclosed_messages.contains_key(&i) {
                continue;
            }
            C2_points.push(*generator);
            C2_scalars.push(self.m_hat_list[j].0);
            j += 1;
        }
        let C2 = G1Projective::multi_exp(&C2_points, &C2_scalars);
        trace!("C2: {:?}", C2.to_affine());

        // cv_array = (A', Abar, D, C1, C2, R, i1, ..., iR,  msg_i1, ...,
        //                msg_iR, domain, ph)
        // cv_for_hash = encode_for_hash(cv_array)
        //  if cv_for_hash is INVALID, return INVALID
        //  cv = hash_to_scalar(cv_for_hash, 1)
        let cv = compute_challenge(
            &self.A_prime,
            &self.A_bar,
            &self.D,
            &C1,
            &C2,
            disclosed_messages,
            &domain,
            ph,
        )?;
        trace!("cv: {cv:?}");

        // Check the selective disclosure proof
        // if c != cv, return INVALID
        if self.c != cv {
            return Ok(false);
        }

        // This check is already done during `Proof` deserialization
        // if A' == 1, return INVALID
        if self.A_prime.is_identity().unwrap_u8() == 1 {
            return Err(Error::PointIsIdentity);
        }

        // Check the signature proof
        // if e(A', W) * e(Abar, -P2) != 1, return INVALID
        // else return VALID
        let P2 = G2Affine::generator();
        let result = Bls12::multi_miller_loop(&[
            (
                &self.A_prime.to_affine(),
                &G2Prepared::from(PK.0.to_affine()),
            ),
            (&self.A_bar.to_affine(), &G2Prepared::from(-P2)),
        ])
        .final_exponentiation()
        .is_identity()
        .unwrap_u8()
            == 1;
        trace!("result: {result}");
        trace!("proof_verify exit ---");
        Ok(result)
    }

    /// Store the proof as a sequence of bytes in big endian format.
    /// This method implements `ProofToOctets` API as defined in BBS specification <https://identity.foundation/bbs-signature/draft-bbs-signatures.html#name-prooftooctets>.
    /// Each member of the struct is serialized to big-endian format.
    /// Needs `OCTET_POINT_G1_LENGTH * 3 + OCTET_SCALAR_LENGTH * (5 + U)` space
    /// where     
    ///    `OCTET_POINT_G1_LENGTH`, size of a point in `G1` in compressed form,
    ///    `OCTET_SCALAR_LENGTH`, size of a `Scalar`, and
    ///    `U` number of unrevealed messages.
    /// For BLS12-381 based implementation, OCTET_POINT_G1_LENGTH is 48 byes,
    /// and OCTET_SCALAR_LENGTH is 32 bytes, then for
    /// proof = (A', Abar, D, c, e^, r2^, r3^, s^, (m^_1, ..., m^_U)), and
    /// bytes sequence will be [48, 48, 48, 32, 32, 32, 32, 32, 32*U ].
    pub fn to_octets(&self) -> Vec<u8> {
        let size = OCTET_POINT_G1_LENGTH * 3
            + OCTET_SCALAR_LENGTH * (5 + self.m_hat_list.len());

        let mut buffer = Vec::with_capacity(size);

        // proof = (A', Abar, D, c, e^, r2^, r3^, s^, (m^_j1, ..., m^_jU))
        buffer.extend_from_slice(&point_to_octets_g1(&self.A_prime));
        buffer.extend_from_slice(&point_to_octets_g1(&self.A_bar));
        buffer.extend_from_slice(&point_to_octets_g1(&self.D));
        buffer.extend_from_slice(&self.c.to_bytes());
        buffer.extend_from_slice(&self.e_hat.to_bytes());
        buffer.extend_from_slice(&self.r2_hat.to_bytes());
        buffer.extend_from_slice(&self.r3_hat.to_bytes());
        buffer.extend_from_slice(&self.s_hat.to_bytes());
        for i in 0..self.m_hat_list.len() {
            buffer.extend_from_slice(&self.m_hat_list[i].to_bytes());
        }
        buffer
    }

    /// Get the proof `Proof` from a sequence of bytes in big endian format.
    /// This method implements `OctetsToProof` API as defined in BBS specification <https://identity.foundation/bbs-signature/draft-bbs-signatures.html#name-octetstoproof>.
    /// Each member of `Proof` is deserialized from big-endian bytes.
    /// Expected input size is `OCTET_POINT_G1_LENGTH * 3 + OCTET_SCALAR_LENGTH
    /// * (5 + U)` where `OCTET_POINT_G1_LENGTH`, size of a point in `G1` in
    ///   ompressed form, `OCTET_SCALAR_LENGTH`, size of a `Scalar`, and `U` is
    ///   the number of hidden messages.
    /// For BLS12-381 based implementation, OCTET_POINT_G1_LENGTH is 48 byes,
    /// and OCTET_SCALAR_LENGTH is 32 bytes, then bytes sequence will be
    /// treated as [48, 48, 48, 32, 32, 32, 32, 32, 32*U ] to represent   
    /// proof = (A', Abar, D, c, e^, r2^, r3^, s^, (m^_1, ..., m^_U)).
    pub fn from_octets<B: AsRef<[u8]>>(bytes: B) -> Result<Self, Error> {
        const PROOF_LEN_FLOOR: usize =
            OCTET_POINT_G1_LENGTH * 3 + OCTET_SCALAR_LENGTH * 5;
        let buffer = bytes.as_ref();
        if buffer.len() < PROOF_LEN_FLOOR {
            return Err(Error::MalformedProof {
                cause: format!(
                    "not enough data, input buffer size: {} bytes",
                    buffer.len()
                ),
            });
        }
        if (buffer.len() - PROOF_LEN_FLOOR) % OCTET_SCALAR_LENGTH != 0 {
            return Err(Error::MalformedProof {
                cause: format!(
                    "variable length proof data size {} is not multiple of \
                     `Scalar` size {} bytes",
                    buffer.len() - PROOF_LEN_FLOOR,
                    OCTET_SCALAR_LENGTH
                ),
            });
        }

        let unrevealed_message_count =
            (buffer.len() - PROOF_LEN_FLOOR) / OCTET_SCALAR_LENGTH;

        let mut offset = 0usize;
        let mut end = OCTET_POINT_G1_LENGTH;

        // Get A_prime
        let A_prime = extract_point_value(&mut offset, &mut end, buffer)?;

        // Get A_bar
        let A_bar = extract_point_value(&mut offset, &mut end, buffer)?;

        // Get D
        let D = extract_point_value(&mut offset, &mut end, buffer)?;

        // Get c
        end = offset + OCTET_SCALAR_LENGTH;
        let c = Challenge::from_bytes(slicer!(
            buffer,
            offset,
            end,
            OCTET_SCALAR_LENGTH
        ));
        if c.is_none().unwrap_u8() == 1u8 {
            return Err(Error::MalformedProof {
                cause: "failure while deserializing `c`".to_owned(),
            });
        }
        offset = end;
        end = offset + OCTET_SCALAR_LENGTH;
        let c = c.unwrap();
        if c.0.is_zero().unwrap_u8() == 1u8 {
            return Err(Error::UnexpectedZeroValue);
        }

        // Get e^, r2^, r3^, s^
        let e_hat = extract_scalar_value(&mut offset, &mut end, buffer)?;
        let r2_hat = extract_scalar_value(&mut offset, &mut end, buffer)?;
        let r3_hat = extract_scalar_value(&mut offset, &mut end, buffer)?;
        let s_hat = extract_scalar_value(&mut offset, &mut end, buffer)?;
        // Get  (m^_j1, ..., m^_jU)
        let mut m_hat_list =
            Vec::<FiatShamirProof>::with_capacity(unrevealed_message_count);
        for _ in 0..unrevealed_message_count {
            let m_hat = extract_scalar_value(&mut offset, &mut end, buffer)?;
            m_hat_list.push(m_hat);
        }

        Ok(Self {
            A_prime,
            A_bar,
            D,
            c,
            e_hat,
            r2_hat,
            r3_hat,
            s_hat,
            m_hat_list,
        })
    }
}

// Extract a `G1Projective` value from the buffer
fn extract_point_value(
    offset: &mut usize,
    end: &mut usize,
    buffer: &[u8],
) -> Result<G1Projective, Error> {
    let value = octets_to_point_g1(slicer!(
        buffer,
        *offset,
        *end,
        OCTET_POINT_G1_LENGTH
    ))?;
    if value.is_identity().unwrap_u8() == 1 {
        return Err(Error::PointIsIdentity);
    }
    *offset = *end;
    *end += OCTET_POINT_G1_LENGTH;
    Ok(value)
}

// Extract a `FiatShamirProof` value from the buffer
fn extract_scalar_value(
    offset: &mut usize,
    end: &mut usize,
    buffer: &[u8],
) -> Result<FiatShamirProof, Error> {
    let value = FiatShamirProof::from_bytes(slicer!(
        buffer,
        *offset,
        *end,
        OCTET_SCALAR_LENGTH
    ));
    if value.is_none().unwrap_u8() == 1u8 {
        return Err(Error::MalformedProof {
            cause: "failure while deserializing a `Scalar` value".to_owned(),
        });
    }
    let value = value.unwrap();
    if value.0.is_zero().unwrap_u8() == 1u8 {
        return Err(Error::UnexpectedZeroValue);
    }
    *offset = *end;
    *end = *offset + OCTET_SCALAR_LENGTH;
    Ok(value)
}<|MERGE_RESOLUTION|>--- conflicted
+++ resolved
@@ -30,11 +30,6 @@
 use core::{convert::TryFrom, fmt::Debug};
 use ff::Field;
 use group::{prime::PrimeCurveAffine, Curve, Group};
-<<<<<<< HEAD
-use hashbrown::HashSet;
-use log::trace;
-=======
->>>>>>> 7706da80
 use pairing::{MillerLoopResult as _, MultiMillerLoop};
 use rand::{CryptoRng, RngCore};
 use rand_core::OsRng;
@@ -138,7 +133,6 @@
     where
         T: AsRef<[u8]> + Debug,
     {
-<<<<<<< HEAD
         trace!("proof_gen enter +++");
         trace!("input parameter: {PK:?}");
         trace!("input parameter: {signature:?}");
@@ -160,7 +154,6 @@
         trace!("input parameter: {generators:?}",);
         trace!("input parameter: messages {messages:?}");
 
-=======
         // Input parameter checks
         // Error out if there is no `header` and not any `ProofMessage`
         if header.is_none() && messages.is_empty() {
@@ -168,7 +161,6 @@
                 cause: "nothing to prove".to_owned(),
             });
         }
->>>>>>> 7706da80
         // Error out if length of messages and generators are not equal
         if messages.len() != generators.message_generators_length() {
             return Err(Error::MessageGeneratorsLengthMismatch {
@@ -192,18 +184,6 @@
         trace!("domain: {domain:?}");
 
         // (r1, r2, e~, r2~, r3~, s~) = hash_to_scalar(PRF(8*ceil(log2(r))), 6)
-<<<<<<< HEAD
-        let r1 = Scalar::random(&mut rng);
-        let r2 = Scalar::random(&mut rng);
-        let e_tilde = Scalar::random(&mut rng);
-        let r2_tilde = Scalar::random(&mut rng);
-        let r3_tilde = Scalar::random(&mut rng);
-        let s_tilde = Scalar::random(&mut rng);
-        trace!(
-            "randoms r1: {r1:?}, r2: {r2:?}, e~: {e_tilde:?}, r2~: \
-             {r2_tilde:?}, r3~: {r3_tilde:?}, s~: {s_tilde:?}"
-        );
-=======
         let r1 = create_random_scalar::<_, ExpandMsgXof<Shake256>>(&mut rng)?;
         let r2 = create_random_scalar::<_, ExpandMsgXof<Shake256>>(&mut rng)?;
         let e_tilde =
@@ -214,7 +194,11 @@
             create_random_scalar::<_, ExpandMsgXof<Shake256>>(&mut rng)?;
         let s_tilde =
             create_random_scalar::<_, ExpandMsgXof<Shake256>>(&mut rng)?;
->>>>>>> 7706da80
+
+        trace!(
+            "randoms r1: {r1:?}, r2: {r2:?}, e~: {e_tilde:?}, r2~: \
+             {r2_tilde:?}, r3~: {r3_tilde:?}, s~: {s_tilde:?}"
+        );
 
         // (m~_j1, ..., m~_jU) =  hash_to_scalar(PRF(8*ceil(log2(r))), U)
         // these random scalars will be generated further below during `C2`
@@ -243,14 +227,9 @@
         let A_bar = G1Projective::multi_exp(&[A_prime, B], &[-signature.e, r1]);
         trace!("A_bar': {A_bar:?}");
 
-<<<<<<< HEAD
-        // D = B * r1 + H_s * r2
-        let D = G1Projective::multi_exp(&[B, generators.H_s()], &[r1, r2]);
-        trace!("D: {D:?}");
-=======
         // D = B * r1 + Q_1 * r2
         let D = G1Projective::multi_exp(&[B, generators.Q_1()], &[r1, r2]);
->>>>>>> 7706da80
+        trace!("D: {D:?}");
 
         // s' = s + r2 * r3
         let s_prime = signature.s + r2 * r3;
@@ -281,11 +260,7 @@
             }
         }
         let C2 = G1Projective::multi_exp(
-<<<<<<< HEAD
-            &[[D, generators.H_s()].to_vec(), H_points.clone()].concat(),
-=======
             &[[D, generators.Q_1()].to_vec(), H_points].concat(),
->>>>>>> 7706da80
             &[[-r3_tilde, s_tilde].to_vec(), m_tilde_scalars.clone()].concat(),
         );
         trace!("H_j1...H_jU: {H_points:?}");
@@ -359,7 +334,6 @@
     where
         T: AsRef<[u8]> + Debug,
     {
-<<<<<<< HEAD
         trace!("proof_verify enter +++");
         trace!("input parameter: Self(proof) {self:?}");
         trace!("input parameter: {PK:?}");
@@ -380,10 +354,9 @@
         }
         trace!("input parameter: {generators:?}",);
         trace!("input parameters: revealed-messages {revealed_msgs:?}");
-=======
+
         let total_no_of_messages =
             self.m_hat_list.len() + disclosed_messages.len();
->>>>>>> 7706da80
 
         // Input parameter checks
         // Error out if there is no `header` and not any `ProofMessage`
