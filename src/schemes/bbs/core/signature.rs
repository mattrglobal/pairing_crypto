#![allow(non_snake_case)]
use super::{
    constants::{OCTET_POINT_G1_LENGTH, OCTET_SCALAR_LENGTH},
    generator::Generators,
    key_pair::{PublicKey, SecretKey},
    types::Message,
    utils::{
        compute_B,
        compute_domain,
        octets_to_point_g1,
        point_to_octets_g1,
    },
};
use crate::{
    bbs::ciphersuites::BbsCiphersuiteParameters,
    curves::bls12_381::{Bls12, G1Projective, G2Prepared, Scalar},
    error::Error,
    print_byte_array,
};
use core::{convert::TryFrom, fmt};
use ff::Field;
use group::{Curve, Group};
use pairing::{MillerLoopResult, MultiMillerLoop};
use serde::{
    de::{Error as DError, SeqAccess, Visitor},
    ser::SerializeTuple,
    Deserialize,
    Deserializer,
    Serialize,
    Serializer,
};
use subtle::{Choice, ConditionallySelectable};

/// A BBS+ signature
#[allow(non_snake_case)]
#[derive(Debug, Copy, Clone, PartialEq, Eq)]
pub(crate) struct Signature {
    pub(crate) A: G1Projective,
    pub(crate) e: Scalar,
    pub(crate) s: Scalar,
}

impl core::fmt::Display for Signature {
    fn fmt(&self, f: &mut core::fmt::Formatter<'_>) -> core::fmt::Result {
        write!(f, "Signature(A: ")?;
        print_byte_array!(f, point_to_octets_g1(&self.A));
        write!(f, ", e: {}, s: {})", self.e, self.s)
    }
}

impl Serialize for Signature {
    fn serialize<S>(&self, s: S) -> Result<S::Ok, S::Error>
    where
        S: Serializer,
    {
        let bytes = self.to_octets();
        let mut seq = s.serialize_tuple(bytes.len())?;
        for b in &bytes {
            seq.serialize_element(b)?;
        }
        seq.end()
    }
}

impl<'de> Deserialize<'de> for Signature {
    fn deserialize<D>(d: D) -> Result<Signature, D::Error>
    where
        D: Deserializer<'de>,
    {
        struct ArrayVisitor;

        impl<'de> Visitor<'de> for ArrayVisitor {
            type Value = Signature;

            fn expecting(&self, f: &mut fmt::Formatter<'_>) -> fmt::Result {
                write!(f, "expected byte array")
            }

            #[allow(clippy::needless_range_loop)]
            fn visit_seq<A>(self, mut seq: A) -> Result<Signature, A::Error>
            where
                A: SeqAccess<'de>,
            {
                let mut arr = [0u8; Signature::SIZE_BYTES];
                for i in 0..arr.len() {
                    arr[i] = seq
                        .next_element()?
                        .ok_or_else(|| DError::invalid_length(i, &self))?;
                }
                Signature::from_octets(&arr).map_err(|_| {
                    DError::invalid_value(
                        serde::de::Unexpected::Bytes(&arr),
                        &self,
                    )
                })
            }
        }

        d.deserialize_tuple(Signature::SIZE_BYTES, ArrayVisitor)
    }
}

impl Default for Signature {
    fn default() -> Self {
        Self {
            A: G1Projective::identity(),
            e: Scalar::zero(),
            s: Scalar::zero(),
        }
    }
}

impl ConditionallySelectable for Signature {
    fn conditional_select(a: &Self, b: &Self, choice: Choice) -> Self {
        Self {
            A: G1Projective::conditional_select(&a.A, &b.A, choice),
            e: Scalar::conditional_select(&a.e, &b.e, choice),
            s: Scalar::conditional_select(&a.s, &b.s, choice),
        }
    }
}

impl Signature {
    /// The number of bytes in a `Signature`.
    pub const SIZE_BYTES: usize =
        OCTET_POINT_G1_LENGTH + 2 * OCTET_SCALAR_LENGTH;

    const G1_COMPRESSED_SIZE: usize = OCTET_POINT_G1_LENGTH;
    const SCALAR_SIZE: usize = OCTET_SCALAR_LENGTH;

    /// Generate a new `Signature` where all messages are known to the signer.
    /// This method follows `Sign` API as defined in BBS Signature spec
    /// <https://identity.foundation/bbs-signature/draft-bbs-signatures.html#section-3.3.4>
    /// Security Warning: `SK` and `PK` paramters must be related key-pair
    /// generated using `KeyPair` APIs.
    pub fn new<T, M, G, C>(
        SK: &SecretKey,
        PK: &PublicKey,
        header: Option<T>,
        generators: &G,
        messages: M,
    ) -> Result<Self, Error>
    where
        T: AsRef<[u8]>,
        M: AsRef<[Message]>,
        G: Generators,
        C: BbsCiphersuiteParameters<'static>,
    {
        let header = header.as_ref();
        let messages = messages.as_ref();

        // Input parameter checks
        // Error out if there is no `header` and also not any `Messages`
        if header.is_none() && messages.is_empty() {
            return Err(Error::BadParams {
                cause: "nothing to sign".to_owned(),
            });
        }
        // Error out if length of messages and generators are not equal
        if messages.len() != generators.message_generators_length() {
            return Err(Error::MessageGeneratorsLengthMismatch {
                generators: generators.message_generators_length(),
                messages: messages.len(),
            });
        }
        if SK.0.is_zero().unwrap_u8() == 1 {
            return Err(Error::InvalidSecretKey);
        }

        // domain
        //  = hash_to_scalar((PK||L||generators||Ciphersuite_ID||header), 1)
        let domain =
            compute_domain::<_, _, C>(PK, header, messages.len(), generators)?;

        // (e, s) = hash_to_scalar((SK  || domain || msg_1 || ... || msg_L), 2)
        let mut data_to_hash = vec![];
        data_to_hash.extend(SK.clone().to_bytes().as_ref());
        data_to_hash.extend(domain.to_bytes_be().as_ref());
        for m in messages {
            data_to_hash.extend(m.to_bytes().as_ref());
        }
        let scalars = C::hash_to_scalar(&data_to_hash, 2, None)?;
        let (e, s) = (scalars[0], scalars[1]);

<<<<<<< HEAD
        // B = P1 + H_s * s + H_d * domain + H_1 * msg_1 + ... + H_L * msg_L
=======
        // B = P1 + Q_1 * s + Q_2 * domain + H_1 * msg_1 + ... + H_L * msg_L
>>>>>>> f38727b5
        let B = compute_B::<_, C>(&s, &domain, messages, generators)?;
        let exp = (e + SK.as_scalar()).invert();
        let exp = if exp.is_some().unwrap_u8() == 1u8 {
            exp.unwrap()
        } else {
            return Err(Error::CryptoOps {
                cause: "failed to generate `exp` for `A` component of \
                        signature"
                    .to_owned(),
            });
        };

        // A = B * (1 / (SK + e))
        Ok(Self { A: B * exp, e, s })
    }

    /// Verify a signature.
    /// This method follows `Verify` API as defined in BBS Signature spec
    /// <https://identity.foundation/bbs-signature/draft-bbs-signatures.html#section-3.3.5>
    pub fn verify<T, M, G, C>(
        &self,
        PK: &PublicKey,
        header: Option<T>,
        generators: &G,
        messages: M,
    ) -> Result<bool, Error>
    where
        T: AsRef<[u8]>,
        M: AsRef<[Message]>,
        G: Generators,
        C: BbsCiphersuiteParameters<'static>,
    {
        let messages = messages.as_ref();

        // Input parameter checks
        // Error out if there is no `header` and also not any `Message`
        if header.is_none() && messages.is_empty() {
            return Err(Error::BadParams {
                cause: "nothing to verify".to_owned(),
            });
        }
        // Error out if length of messages and generators are not equal
        if messages.len() != generators.message_generators_length() {
            return Err(Error::MessageGeneratorsLengthMismatch {
                generators: generators.message_generators_length(),
                messages: messages.len(),
            });
        }

        // Validate the public key; it should not be an identity and should
        // belong to subgroup G2.
        if PK.is_valid().unwrap_u8() == 0 {
            return Err(Error::InvalidPublicKey);
        }
        let W = PK.0;

        // domain
        //  = hash_to_scalar((PK||L||generators||Ciphersuite_ID||header), 1)
        let domain =
            compute_domain::<_, _, C>(PK, header, messages.len(), generators)?;

<<<<<<< HEAD
        // B = P1 + H_s * s + H_d * domain + H_1 * msg_1 + ... + H_L * msg_L
=======
        // B = P1 + Q_1 * s + Q_2 * domain + H_1 * msg_1 + ... + H_L * msg_L
>>>>>>> f38727b5
        let B = compute_B::<_, C>(&self.s, &domain, messages, generators)?;

        let P2 = C::p2();
        // C1 = (A, W + P2 * e)
        let C1 = (
            &self.A.to_affine(),
            &G2Prepared::from((W + P2 * self.e).to_affine()),
        );

        // C2 = (B, -P2)
        // -P2, because we use multi_miller_loop
        let C2 = (&B.to_affine(), &G2Prepared::from(-P2.to_affine()));

        // C1 == C2
        // multi_miller_loop(C1, C2) == 1
        Ok(Bls12::multi_miller_loop(&[C1, C2])
            .final_exponentiation()
            .is_identity()
            .unwrap_u8()
            == 1u8)
    }

    /// Get the octets representation of `Signature` as defined in BBS spec <https://identity.foundation/bbs-signature/draft-bbs-signatures.html#name-signaturetooctets>.
    pub fn to_octets(self) -> [u8; Self::SIZE_BYTES] {
        let mut offset = 0;
        let mut end = Self::G1_COMPRESSED_SIZE;
        let mut bytes = [0u8; Self::SIZE_BYTES];

        // A_octets = point_to_octets_g1(A)
        bytes[offset..end].copy_from_slice(&point_to_octets_g1(&self.A));
        offset = end;

        // e_octets = I2OSP(e, octet_scalar_length)
        end += Self::SCALAR_SIZE;
        bytes[offset..end].copy_from_slice(&self.e.to_bytes_be());
        offset = end;

        // s_octets = I2OSP(s, octet_scalar_length)
        bytes[offset..].copy_from_slice(&self.s.to_bytes_be());

        // return (a_octets || e_octets || s_octets)
        bytes
    }

    /// Get the `Signature` from a sequence of bytes in big endian
    /// format. Each member of `Signature` is deserialized from
    /// big-endian bytes as defined in BBS spec <https://identity.foundation/bbs-signature/draft-bbs-signatures.html#section-3.3.11>.
    /// Valid input size is G1_COMPRESSED_SIZE + SCALAR_SIZE * 2
    /// where
    ///      G1_COMPRESSED_SIZE, size of a point in G1 in ompressed form,
    ///      SCALAR_SIZE, size of a `Scalar`
    /// For BLS12-381 based implementation, G1_COMPRESSED_SIZE is 48 byes, and
    /// SCALAR_SIZE is 32 bytes, then bytes sequence will be treated as
    /// [48, 32, 32] to represent (A, e, s).    
    pub fn from_octets(data: &[u8; Self::SIZE_BYTES]) -> Result<Self, Error> {
        let mut offset = 0;
        let mut end = Self::G1_COMPRESSED_SIZE;

        // A = octets_to_point_g1(a_octets)
        // if A is INVALID, return INVALID
        let A = octets_to_point_g1(
            &<[u8; Self::G1_COMPRESSED_SIZE]>::try_from(&data[offset..end])?,
        )?;

        // if A == Identity_G1, return INVALID
        if A.is_identity().unwrap_u8() == 1 {
            return Err(Error::PointIsIdentity);
        }
        offset = end;

        // OS2IP(signature_octets[index..(index + octet_scalar_length - 1)])
        // if e = 0 OR e >= r, return INVALID
        end += Self::SCALAR_SIZE;
        let e = Scalar::from_bytes_be(&<[u8; Self::SCALAR_SIZE]>::try_from(
            &data[offset..end],
        )?);
        if e.is_none().unwrap_u8() == 1u8 {
            return Err(Error::MalformedSignature {
                cause: "failed to deserialize `e` component of signature"
                    .to_owned(),
            });
        };
        let e = e.unwrap();
        if e.is_zero().unwrap_u8() == 1 {
            return Err(Error::UnexpectedZeroValue);
        }
        offset = end;

        // s = OS2IP(signature_octets[index..(index + octet_scalar_length -
        // 1)])
        // if s = 0 OR s >= r, return INVALID
        end += Self::SCALAR_SIZE;
        let s = Scalar::from_bytes_be(&<[u8; Self::SCALAR_SIZE]>::try_from(
            &data[offset..end],
        )?);
        if s.is_none().unwrap_u8() == 1u8 {
            return Err(Error::MalformedSignature {
                cause: "failed to deserialize `s` component of signature"
                    .to_owned(),
            });
        };
        let s = s.unwrap();
        if s.is_zero().unwrap_u8() == 1 {
            return Err(Error::UnexpectedZeroValue);
        }

        Ok(Signature { A, e, s })
    }
}<|MERGE_RESOLUTION|>--- conflicted
+++ resolved
@@ -182,11 +182,7 @@
         let scalars = C::hash_to_scalar(&data_to_hash, 2, None)?;
         let (e, s) = (scalars[0], scalars[1]);
 
-<<<<<<< HEAD
-        // B = P1 + H_s * s + H_d * domain + H_1 * msg_1 + ... + H_L * msg_L
-=======
         // B = P1 + Q_1 * s + Q_2 * domain + H_1 * msg_1 + ... + H_L * msg_L
->>>>>>> f38727b5
         let B = compute_B::<_, C>(&s, &domain, messages, generators)?;
         let exp = (e + SK.as_scalar()).invert();
         let exp = if exp.is_some().unwrap_u8() == 1u8 {
@@ -248,11 +244,7 @@
         let domain =
             compute_domain::<_, _, C>(PK, header, messages.len(), generators)?;
 
-<<<<<<< HEAD
-        // B = P1 + H_s * s + H_d * domain + H_1 * msg_1 + ... + H_L * msg_L
-=======
         // B = P1 + Q_1 * s + Q_2 * domain + H_1 * msg_1 + ... + H_L * msg_L
->>>>>>> f38727b5
         let B = compute_B::<_, C>(&self.s, &domain, messages, generators)?;
 
         let P2 = C::p2();
