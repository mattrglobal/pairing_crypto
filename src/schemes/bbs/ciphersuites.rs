--- conflicted
+++ resolved
@@ -1,16 +1,11 @@
-<<<<<<< HEAD
-=======
-use super::core::constants::XOF_NO_OF_BYTES;
->>>>>>> f38727b5
 use crate::{
-    common::{ciphersuite::CipherSuiteId, h2s::HashToScalarParameter},
+    common::{
+        ciphersuite::CipherSuiteId,
+        h2s::{constant::XOF_NO_OF_BYTES, HashToScalarParameter},
+    },
     curves::bls12_381::{G1Projective, G2Projective},
     Error,
 };
-<<<<<<< HEAD
-=======
-use core::fmt::Debug;
->>>>>>> f38727b5
 use group::Group;
 
 /// BBS BLS12-381 ciphersuites.
@@ -20,46 +15,9 @@
 /// BBS BLS12-381-Shake-256 ciphersuites.
 pub mod bls12_381_shake_256;
 
-<<<<<<< HEAD
 pub(crate) trait BbsCiphersuiteParameters:
     HashToScalarParameter
 {
-=======
-/// BBS Ciphersuite ID.
-pub(crate) enum CipherSuiteId {
-    BbsBls12381G1XmdSha256,
-    BbsBls12381G1XofShake256,
-}
-
-impl CipherSuiteId {
-    /// Convert to a String represenation.
-    pub(crate) fn as_octets(&self) -> &[u8] {
-        match &self {
-            CipherSuiteId::BbsBls12381G1XmdSha256 => {
-                b"BBS_BLS12381G1_XMD:SHA-256_SSWU_RO_"
-            }
-            CipherSuiteId::BbsBls12381G1XofShake256 => {
-                b"BBS_BLS12381G1_XOF:SHAKE-256_SSWU_RO_"
-            }
-        }
-    }
-}
-
-pub(crate) trait BbsCiphersuiteParameters<'a>: Debug + Clone {
-    /// Ciphersuite ID.
-    const ID: CipherSuiteId;
-
-    /// Default domain separation tag for `hash_to_scalar` operation.
-    fn default_hash_to_scalar_dst() -> Vec<u8> {
-        [Self::ID.as_octets(), b"H2S_"].concat()
-    }
-
-    /// Default domain separation tag to be used in [MapMessageToScalarAsHash](https://identity.foundation/bbs-signature/draft-bbs-signatures.html#name-mapmessagetoscalarashash).
-    fn default_map_message_to_scalar_as_hash_dst() -> Vec<u8> {
-        [Self::ID.as_octets(), b"MAP_MESSAGE_TO_SCALAR_AS_HASH_"].concat()
-    }
-
->>>>>>> f38727b5
     /// A seed value with global scope for `generator_seed` as defined in
     /// BBS signature Spec which is used by the `create_generators ` operation
     /// to compute the required set of message generators.
