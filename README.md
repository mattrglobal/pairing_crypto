--- conflicted
+++ resolved
@@ -1,10 +1,6 @@
 # Pairing Cryptography
 
-<<<<<<< HEAD
-This library is a simple and easy to use one stop shop for [pairing-based cryptography](https://en.wikipedia.org/wiki/Pairing-based_cryptography).
-=======
 This library is a simple and easy to use one stop shop for [pairing-based cryptography](https://en.wikipedia.org/wiki/Pairing-based_cryptography) written in [Rust](rust-lang.org).
->>>>>>> c3845cf8
 
 ## Supported Curves
 
@@ -18,13 +14,6 @@
 
 ## API Design
 
-<<<<<<< HEAD
-See [here](API.md) for details on the APIs design
-
-## Contribution Guide
-
-To get started contributing to this project be sure to check out our [contribution guide](./docs/CONTRIBUTING.md)
-=======
 See [here](./docs/API.md) for details on the APIs design
 
 ## Contribution Guide
@@ -54,5 +43,4 @@
 ├── Cargo.lock
 ├── README.md
 └── CONTRIBUTING.md
-```
->>>>>>> c3845cf8
+```